﻿#-------------------------------------------------------------------------
# Copyright (c) Microsoft.  All rights reserved.
#
# Licensed under the Apache License, Version 2.0 (the "License");
# you may not use this file except in compliance with the License.
# You may obtain a copy of the License at
#   http://www.apache.org/licenses/LICENSE-2.0
#
# Unless required by applicable law or agreed to in writing, software
# distributed under the License is distributed on an "AS IS" BASIS,
# WITHOUT WARRANTIES OR CONDITIONS OF ANY KIND, either express or implied.
# See the License for the specific language governing permissions and
# limitations under the License.
#--------------------------------------------------------------------------
from azure.common import AzureHttpError
from .._common_error import (
    _dont_fail_not_exist,
    _dont_fail_on_exist,
    _validate_not_none,
    _validate_type_bytes,
    _ERROR_VALUE_NEGATIVE,
    _ERROR_STORAGE_MISSING_INFO,
)
from .._common_conversion import (
    _encode_base64,
    _int_or_none,
    _str,
    _str_or_none,
)
from .._common_serialization import (
    _get_request_body,
    _get_request_body_bytes_only,
    _parse_response_for_dict,
    _parse_response_for_dict_filter,
    _parse_response_for_dict_prefix,
    _update_request_uri_query_local_storage,
    _ETreeXmlToObject,
)
from .._http import HTTPRequest
from ._chunking import (
    _download_file_chunks,
    _upload_file_chunks,
)
from .models import (
    Share,
    ShareEnumResults,
    RangeList,
    Range,
)
from ..auth import StorageSharedKeyAuthentication
from ..connection import StorageConnectionParameters
from ..constants import (
    FILE_SERVICE_HOST_BASE,
    DEFAULT_HTTP_TIMEOUT,
    DEV_FILE_HOST,
    X_MS_VERSION,
)
from ._serialization import (
    _create_file_result,
    _parse_file_enum_results_list,
    _update_storage_file_header,
)
from ..sharedaccesssignature import (
    SharedAccessSignature,
    ResourceType,
)
from ..storageclient import _StorageClient
from os import path
import sys
if sys.version_info >= (3,):
    from io import BytesIO
else:
    from cStringIO import StringIO as BytesIO

class FileService(_StorageClient):

    '''
    This is the main class managing File resources.
    '''

    _FILE_MAX_DATA_SIZE = 64 * 1024 * 1024
    _FILE_MAX_CHUNK_DATA_SIZE = 4 * 1024 * 1024

    def __init__(self, account_name=None, account_key=None, protocol='https',
                 host_base=FILE_SERVICE_HOST_BASE, dev_host=DEV_FILE_HOST,
                 timeout=DEFAULT_HTTP_TIMEOUT, connection_string=None,
                 request_session=None):
        '''
        account_name:
            your storage account name, required for all operations.
        account_key:
            your storage account key, required for all operations.
        protocol:
            Protocol. Defaults to https.
        host_base:
            Live host base url. Defaults to Azure url. Override this
            for on-premise.
        dev_host:
            Dev host url. Defaults to localhost.
        timeout:
            Timeout for the http request, in seconds.
        connection_string:
            If specified, the first four parameters (account_name,
            account_key, protocol, host_base) may be overridden
            by values specified in the connection_string. The next three parameters
            (dev_host, timeout) cannot be specified with a
            connection_string. See 
            http://azure.microsoft.com/en-us/documentation/articles/storage-configure-connection-string/
            for the connection string format.
        request_session:
<<<<<<< HEAD
            Session object to use for http requests. If this is
            specified, it replaces the default use of httplib.
=======
            Optional. Session object to use for http requests.
>>>>>>> 09e9f186
        '''
        if connection_string is not None:
            connection_params = StorageConnectionParameters(connection_string)
            account_name = connection_params.account_name
            account_key = connection_params.account_key
            protocol = connection_params.protocol.lower()
            host_base = connection_params.host_base_file
            
        super(FileService, self).__init__(
            account_name, account_key, protocol, host_base, dev_host, timeout, None, request_session)

        if self.account_key:
            self.authentication = StorageSharedKeyAuthentication(
                self.account_name,
                self.account_key,
            )
        else:
            raise TypeError(_ERROR_STORAGE_MISSING_INFO)

    def make_file_url(self, share_name, directory_name, file_name, 
                      account_name=None, protocol=None, host_base=None):
        '''
        Creates the url to access a file.

        share_name:
            Name of share.
        directory_name:
            The path to the directory.
        file_name:
            Name of file.
        account_name:
            Name of the storage account. If not specified, uses the account
            specified when FileService was initialized.
        protocol:
            Protocol to use: 'http' or 'https'. If not specified, uses the
            protocol specified when FileService was initialized.
        host_base:
            Live host base url.  If not specified, uses the host base specified
            when FileService was initialized.
        '''

        if directory_name is None:
            url = '{0}://{1}{2}/{3}/{4}'.format(
                protocol or self.protocol,
                account_name or self.account_name,
                host_base or self.host_base,
                share_name,
                file_name,
            )
        else:
            url = '{0}://{1}{2}/{3}/{4}/{5}'.format(
                protocol or self.protocol,
                account_name or self.account_name,
                host_base or self.host_base,
                share_name,
                directory_name,
                file_name,
            )

        return url

    def list_shares(self, prefix=None, marker=None, max_results=None,
                    include=None):
        '''
        The List Shares operation returns a list of the shares under
        the specified account.

        prefix:
            Filters the results to return only shares whose names
            begin with the specified prefix.
        marker:
            A string value that identifies the portion of the list to
            be returned with the next list operation.
        max_results:
            Specifies the maximum number of shares to return.
        include:
            Include this parameter to specify that the share's
            metadata be returned as part of the response body. set this
            parameter to string 'metadata' to get share's metadata.
        '''
        request = HTTPRequest()
        request.method = 'GET'
        request.host = self._get_host()
        request.path = '/?comp=list'
        request.query = [
            ('prefix', _str_or_none(prefix)),
            ('marker', _str_or_none(marker)),
            ('maxresults', _int_or_none(max_results)),
            ('include', _str_or_none(include))
        ]
        request.path, request.query = _update_request_uri_query_local_storage(
            request, self.use_local_storage)
        request.headers = _update_storage_file_header(
            request, self.authentication)
        response = self._perform_request(request)

        return _ETreeXmlToObject.parse_enum_results_list(
            response, ShareEnumResults, "Shares", Share)

    def create_share(self, share_name, metadata=None,
                     fail_on_exist=False):
        '''
        Creates a new share under the specified account. If the share
        with the same name already exists, the operation fails on the
        service. By default, the exception is swallowed by the client.
        To expose the exception, specify True for fail_on_exists.

        share_name:
            Name of share to create.
        metadata:
            A dict with name_value pairs to associate with the
            share as metadata. Example:{'Category':'test'}
        fail_on_exist:
            Specify whether to throw an exception when the share exists.
            False by default.
        '''
        _validate_not_none('share_name', share_name)
        request = HTTPRequest()
        request.method = 'PUT'
        request.host = self._get_host()
        request.path = '/' + _str(share_name) + '?restype=share'
        request.headers = [('x-ms-meta-name-values', metadata)]
        request.path, request.query = _update_request_uri_query_local_storage(
            request, self.use_local_storage)
        request.headers = _update_storage_file_header(
            request, self.authentication)
        if not fail_on_exist:
            try:
                self._perform_request(request)
                return True
            except AzureHttpError as ex:
                _dont_fail_on_exist(ex)
                return False
        else:
            self._perform_request(request)
            return True

    def get_share_properties(self, share_name):
        '''
        Returns all user-defined metadata and system properties for the
        specified share.

        share_name:
            Name of existing share.
        '''
        _validate_not_none('share_name', share_name)
        request = HTTPRequest()
        request.method = 'GET'
        request.host = self._get_host()
        request.path = '/' + _str(share_name) + '?restype=share'
        request.path, request.query = _update_request_uri_query_local_storage(
            request, self.use_local_storage)
        request.headers = _update_storage_file_header(
            request, self.authentication)
        response = self._perform_request(request)

        return _parse_response_for_dict(response)

    def get_share_metadata(self, share_name):
        '''
        Returns all user-defined metadata for the specified share. The
        metadata will be in returned dictionary['x-ms-meta-(name)'].

        share_name:
            Name of existing share.
        '''
        _validate_not_none('share_name', share_name)
        request = HTTPRequest()
        request.method = 'GET'
        request.host = self._get_host()
        request.path = '/' + \
            _str(share_name) + '?restype=share&comp=metadata'
        request.path, request.query = _update_request_uri_query_local_storage(
            request, self.use_local_storage)
        request.headers = _update_storage_file_header(
            request, self.authentication)
        response = self._perform_request(request)

        return _parse_response_for_dict_prefix(response, prefixes=['x-ms-meta'])

    def set_share_metadata(self, share_name, metadata=None):
        '''
        Sets one or more user-defined name-value pairs for the specified
        share.

        share_name:
            Name of existing share.
        metadata:
            A dict containing name, value for metadata.
            Example: {'category':'test'}
        '''
        _validate_not_none('share_name', share_name)
        request = HTTPRequest()
        request.method = 'PUT'
        request.host = self._get_host()
        request.path = '/' + \
            _str(share_name) + '?restype=share&comp=metadata'
        request.headers = [('x-ms-meta-name-values', metadata)]
        request.path, request.query = _update_request_uri_query_local_storage(
            request, self.use_local_storage)
        request.headers = _update_storage_file_header(
            request, self.authentication)
        self._perform_request(request)

    def delete_share(self, share_name, fail_not_exist=False):
        '''
        Marks the specified share for deletion. If the share
        does not exist, the operation fails on the service. By 
        default, the exception is swallowed by the client.
        To expose the exception, specify True for fail_not_exist.

        share_name:
            Name of share to delete.
        fail_not_exist:
            Specify whether to throw an exception when the share doesn't
            exist. False by default.
        '''
        _validate_not_none('share_name', share_name)
        request = HTTPRequest()
        request.method = 'DELETE'
        request.host = self._get_host()
        request.path = '/' + _str(share_name) + '?restype=share'
        request.path, request.query = _update_request_uri_query_local_storage(
            request, self.use_local_storage)
        request.headers = _update_storage_file_header(
            request, self.authentication)
        if not fail_not_exist:
            try:
                self._perform_request(request)
                return True
            except AzureHttpError as ex:
                _dont_fail_not_exist(ex)
                return False
        else:
            self._perform_request(request)
            return True

    def create_directory(self, share_name, directory_name,
                         fail_on_exist=False):
        '''
        Creates a new directory under the specified share or parent directory. 
        If the directory with the same name already exists, the operation fails
        on the service. By default, the exception is swallowed by the client.
        To expose the exception, specify True for fail_on_exists.

        share_name:
            Name of existing share.
        directory_name:
            Name of directory to create, including the path to the parent 
            directory.
        fail_on_exist:
            specify whether to throw an exception when the directory exists.
            False by default.
        '''
        _validate_not_none('share_name', share_name)
        _validate_not_none('directory_name', directory_name)
        request = HTTPRequest()
        request.method = 'PUT'
        request.host = self._get_host()
        request.path = '/' + _str(share_name) + \
            '/' + _str(directory_name) + '?restype=directory'
        request.path, request.query = _update_request_uri_query_local_storage(
            request, self.use_local_storage)
        request.headers = _update_storage_file_header(
            request, self.authentication)
        if not fail_on_exist:
            try:
                self._perform_request(request)
                return True
            except AzureHttpError as ex:
                _dont_fail_on_exist(ex)
                return False
        else:
            self._perform_request(request)
            return True

    def delete_directory(self, share_name, directory_name,
                         fail_not_exist=False):
        '''
        Deletes the specified empty directory. Note that the directory must
        be empty before it can be deleted. Attempting to delete directories 
        that are not empty will fail.

        If the directory does not exist, the operation fails on the
        service. By default, the exception is swallowed by the client.
        To expose the exception, specify True for fail_not_exist.

        share_name:
            Name of existing share.
        directory_name:
            Name of directory to create, including the path to the parent 
            directory.
        fail_not_exist:
            Specify whether to throw an exception when the directory doesn't
            exist.
        '''
        _validate_not_none('share_name', share_name)
        _validate_not_none('directory_name', directory_name)
        request = HTTPRequest()
        request.method = 'DELETE'
        request.host = self._get_host()
        request.path = '/' + _str(share_name) + \
            '/' + _str(directory_name) + '?restype=directory'
        request.path, request.query = _update_request_uri_query_local_storage(
            request, self.use_local_storage)
        request.headers = _update_storage_file_header(
            request, self.authentication)
        if not fail_not_exist:
            try:
                self._perform_request(request)
                return True
            except AzureHttpError as ex:
                _dont_fail_not_exist(ex)
                return False
        else:
            self._perform_request(request)
            return True

    def get_directory_properties(self, share_name, directory_name):
        '''
        Returns all user-defined metadata and system properties for the
        specified directory.

        share_name:
            Name of existing share.
        directory_name:
           The path to an existing directory.
        '''
        _validate_not_none('share_name', share_name)
        _validate_not_none('directory_name', directory_name)
        request = HTTPRequest()
        request.method = 'GET'
        request.host = self._get_host()
        request.path = '/' + _str(share_name) + \
            '/' + _str(directory_name) + '?restype=directory'
        request.path, request.query = _update_request_uri_query_local_storage(
            request, self.use_local_storage)
        request.headers = _update_storage_file_header(
            request, self.authentication)
        response = self._perform_request(request)

        return _parse_response_for_dict(response)

    def list_directories_and_files(self, share_name, directory_name=None, 
                                   marker=None, max_results=None):
        '''
        Returns a list of files or directories under the specified share or 
        directory. It lists the contents only for a single level of the directory 
        hierarchy.

        share_name:
            Name of existing share.
        directory_name:
            The path to the directory.
        marker:
            A string value that identifies the portion of the list
            to be returned with the next list operation. The operation returns
            a marker value within the response body if the list returned was
            not complete. The marker value may then be used in a subsequent
            call to request the next set of list items. The marker value is
            opaque to the client.
        max_results:
            Specifies the maximum number of files to return,
            including all directory elements. If the request does not specify
            max_results or specifies a value greater than 5,000, the server will
            return up to 5,000 items. Setting max_results to a value less than
            or equal to zero results in error response code 400 (Bad Request).
        '''
        _validate_not_none('share_name', share_name)
        request = HTTPRequest()
        request.method = 'GET'
        request.host = self._get_host()
        request.path = '/' + _str(share_name)
        if directory_name is not None:
            request.path += '/' + _str(directory_name)
        request.path += '?restype=directory&comp=list'
        request.query = [
            ('marker', _str_or_none(marker)),
            ('maxresults', _int_or_none(max_results)),
        ]
        request.path, request.query = _update_request_uri_query_local_storage(
            request, self.use_local_storage)
        request.headers = _update_storage_file_header(
            request, self.authentication)
        response = self._perform_request(request)

        return _parse_file_enum_results_list(response)

    def get_file_properties(self, share_name, directory_name, file_name):
        '''
        Returns all user-defined metadata, standard HTTP properties, and
        system properties for the file.

        share_name:
            Name of existing share.
        directory_name:
            The path to the directory.
        file_name:
            Name of existing file.
        '''
        _validate_not_none('share_name', share_name)
        _validate_not_none('file_name', file_name)
        request = HTTPRequest()
        request.method = 'HEAD'
        request.host = self._get_host()
        request.path = '/' + _str(share_name)
        if directory_name is not None:
            request.path += '/' + _str(directory_name)
        request.path += '/' + _str(file_name) + ''
        request.path, request.query = _update_request_uri_query_local_storage(
            request, self.use_local_storage)
        request.headers = _update_storage_file_header(
            request, self.authentication)

        response = self._perform_request(request)

        return _parse_response_for_dict(response)

    def resize_file(self, share_name, directory_name, 
                    file_name, content_length):
        '''
        Resizes a file to the specified size.

        share_name:
            Name of existing share.
        directory_name:
            The path to the directory.
        file_name:
            Name of existing file.
        content-length:
            The length to resize the file to. If the specified byte 
            value is less than the current size of the file,
            then all ranges above the specified byte value 
            are cleared.
        '''
        _validate_not_none('share_name', share_name)
        _validate_not_none('file_name', file_name)
        _validate_not_none('content_length', content_length)
        request = HTTPRequest()
        request.method = 'PUT'
        request.host = self._get_host()
        request.path = '/' + _str(share_name)
        if directory_name is not None:
            request.path += '/' + _str(directory_name)
        request.path += '/' + _str(file_name) + '?comp=properties'
        request.headers = [
            ('x-ms-content-length', _str_or_none(content_length))]
        request.path, request.query = _update_request_uri_query_local_storage(
            request, self.use_local_storage)
        request.headers = _update_storage_file_header(
            request, self.authentication)
        self._perform_request(request)

    def set_file_properties(self, share_name, directory_name, 
                            file_name, cache_control=None,
                            content_type=None, content_md5=None,
                            content_encoding=None, content_language=None,
                            content_disposition=None):
        '''
        Sets system properties on the file.

        share_name:
            Name of existing share.
        directory_name:
            The path to the directory.
        file_name:
            Name of existing file.
        cache_control:
            Modifies the cache control string for the file.
        content_type:
            Sets the file's content type.
        content_md5:
            Sets the file's MD5 hash.
        content_encoding:
            Sets the file's content encoding.
        content_language:
            Sets the file's content language.
        content_disposition:
            Sets the file's Content-Disposition header.
            The Content-Disposition response header field conveys additional
            information about how to process the response payload, and also can
            be used to attach additional metadata. For example, if set to
            attachment, it indicates that the user-agent should not display the
            response, but instead show a Save As dialog with a filename other
            than the file name specified.
        '''
        _validate_not_none('share_name', share_name)
        _validate_not_none('file_name', file_name)
        request = HTTPRequest()
        request.method = 'PUT'
        request.host = self._get_host()
        request.path = '/' + _str(share_name)
        if directory_name is not None:
            request.path += '/' + _str(directory_name)
        request.path += '/' + _str(file_name) + '?comp=properties'
        request.headers = [
            ('x-ms-cache-control', _str_or_none(cache_control)),
            ('x-ms-content-type', _str_or_none(content_type)),
            ('x-ms-content-disposition',
             _str_or_none(content_disposition)),
            ('x-ms-content-md5', _str_or_none(content_md5)),
            ('x-ms-content-encoding',
             _str_or_none(content_encoding)),
            ('x-ms-content-language',
             _str_or_none(content_language))]
        request.path, request.query = _update_request_uri_query_local_storage(
            request, self.use_local_storage)
        request.headers = _update_storage_file_header(
            request, self.authentication)
        self._perform_request(request)

    def get_file_metadata(self, share_name, directory_name, file_name):
        '''
        Returns all user-defined metadata for the specified file.

        share_name:
            Name of existing share.
        directory_name:
            The path to the directory.
        file_name:
            Name of existing file.
        '''
        _validate_not_none('share_name', share_name)
        _validate_not_none('file_name', file_name)
        request = HTTPRequest()
        request.method = 'GET'
        request.host = self._get_host()
        request.path = '/' + _str(share_name)
        if directory_name is not None:
            request.path += '/' + _str(directory_name)
        request.path += '/' + _str(file_name) + '?comp=metadata'
        request.path, request.query = _update_request_uri_query_local_storage(
            request, self.use_local_storage)
        request.headers = _update_storage_file_header(
            request, self.authentication)
        response = self._perform_request(request)

        return _parse_response_for_dict_prefix(response, prefixes=['x-ms-meta'])

    def set_file_metadata(self, share_name, directory_name, 
                          file_name, metadata=None):
        '''
        Sets user-defined metadata for the specified file as one or more
        name-value pairs.

        share_name:
            Name of existing share.
        directory_name:
            The path to the directory.
        file_name:
            Name of existing file.
        metadata:
            Dict containing name and value pairs.
        '''
        _validate_not_none('share_name', share_name)
        _validate_not_none('file_name', file_name)
        request = HTTPRequest()
        request.method = 'PUT'
        request.host = self._get_host()
        request.path = '/' + _str(share_name)
        if directory_name is not None:
            request.path += '/' + _str(directory_name)
        request.path += '/' + _str(file_name) + '?comp=metadata'
        request.headers = [('x-ms-meta-name-values', metadata)]
        request.path, request.query = _update_request_uri_query_local_storage(
            request, self.use_local_storage)
        request.headers = _update_storage_file_header(
            request, self.authentication)
        self._perform_request(request)

    def delete_file(self, share_name, directory_name, file_name):
        '''
        Marks the specified file for deletion. The file is later
        deleted during garbage collection.

        share_name:
            Name of existing share.
        directory_name:
            The path to the directory.
        file_name:
            Name of existing file.
        '''
        _validate_not_none('share_name', share_name)
        _validate_not_none('file_name', file_name)
        request = HTTPRequest()
        request.method = 'DELETE'
        request.host = self._get_host()
        request.path = '/' + _str(share_name)
        if directory_name is not None:
            request.path += '/' + _str(directory_name)
        request.path += '/' + _str(file_name) + ''
        request.path, request.query = _update_request_uri_query_local_storage(
            request, self.use_local_storage)
        request.headers = _update_storage_file_header(
            request, self.authentication)
        self._perform_request(request)

    def create_file(self, share_name, directory_name, file_name,
                    content_length, content_encoding=None, 
                    content_language=None, content_md5=None, cache_control=None,
                    content_type=None, metadata=None):
        '''
        Creates a new block file or range file, or updates the content of an
        existing block file.

        See put_block_file_from_* and put_file_range_from_* for high level
        functions that handle the creation and upload of large files with
        automatic chunking and progress notifications.

        share_name:
            Name of existing share.
        directory_name:
            The path to the directory.
        file_name:
            Name of file to create or update.
        content_length:
            Required. This header specifies the maximum size
            for the file, up to 1 TB.
        content_encoding:
            Set the file's content encoding.
        content_language:
            Set the file's content language.
        content_md5:
            Set the file's MD5 hash.
        cache_control:
            Sets the file's cache control.
        content_type:
            Set the file's content type.
        metadata:
            A dict containing name, value for metadata.
        '''
        _validate_not_none('share_name', share_name)
        _validate_not_none('file_name', file_name)
        _validate_not_none('x_ms_content_length', content_length)
        request = HTTPRequest()
        request.method = 'PUT'
        request.host = self._get_host()
        request.path = '/' + _str(share_name)
        if directory_name is not None:
            request.path += '/' + _str(directory_name)
        request.path += '/' + _str(file_name) + ''
        request.headers = [
            ('x-ms-content-type', _str_or_none(content_type)),
            ('x-ms-content-encoding', _str_or_none(content_encoding)),
            ('x-ms-content-language', _str_or_none(content_language)),
            ('x-ms-content-md5', _str_or_none(content_md5)),
            ('x-ms-cache-control', _str_or_none(cache_control)),
            ('x-ms-meta-name-values', metadata),
            ('x-ms-content-length', _str_or_none(content_length)),
            ('x-ms-type', 'file')
        ]
        request.path, request.query = _update_request_uri_query_local_storage(
            request, self.use_local_storage)
        request.headers = _update_storage_file_header(
            request, self.authentication)
        self._perform_request(request)

    def create_file_from_path(self, share_name, directory_name, file_name, 
                           local_file_path, content_type=None,
                           content_encoding=None, content_language=None,
                           content_md5=None, cache_control=None,
                           metadata=None, progress_callback=None,
                           max_connections=1, max_retries=5, retry_wait=1.0):
        '''
        Creates a new azure file from a local file path, or updates the content of an
        existing file, with automatic chunking and progress notifications.

        share_name:
            Name of existing share.
        directory_name:
            The path to the directory.
        file_name:
            Name of file to create or update.
        local_file_path:
            Path of the local file to upload as the file content.
        content_type:
            Set the file's content type.
        content_encoding:
            Set the file's content encoding.
        content_language:
            Set the file's content language.
        content_md5:
            Set the file's MD5 hash.
        cache_control:
            Sets the file's cache control.
        metadata:
            A dict containing name, value for metadata.
        progress_callback:
            Callback for progress with signature function(current, total) where
            current is the number of bytes transfered so far, and total is the
            size of the file, or None if the total size is unknown.
        max_connections:
            Maximum number of parallel connections to use when the file size
            exceeds 64MB.
            Set to 1 to upload the file chunks sequentially.
            Set to 2 or more to upload the file chunks in parallel. This uses
            more system resources but will upload faster.
        max_retries:
            Number of times to retry upload of file chunk if an error occurs.
        retry_wait:
            Sleep time in secs between retries.
        '''
        _validate_not_none('share_name', share_name)
        _validate_not_none('file_name', file_name)
        _validate_not_none('local_file_path', local_file_path)

        count = path.getsize(local_file_path)
        with open(local_file_path, 'rb') as stream:
            self.create_file_from_stream(
                share_name, directory_name, file_name, stream,
                count, content_type, content_encoding,
                content_language, content_md5, cache_control,
                metadata, progress_callback,
                max_connections, max_retries, retry_wait)

    def create_file_from_text(self, share_name, directory_name, file_name, 
                           text, encoding='utf-8', content_type=None,
                           content_encoding=None, content_language=None,
                           content_md5=None, cache_control=None,
                           metadata=None):
        '''
        Creates a new file from str/unicode, or updates the content of an
        existing file.

        share_name:
            Name of existing share.
        directory_name:
            The path to the directory.
        file_name:
            Name of blob to create or update.
        text:
            Text to upload to the blob.
        encoding:
            Encoding to use to convert the text to bytes.
        content_type:
            Set the blob's content type.
        content_encoding:
            Set the blob's content encoding.
        content_language:
            Set the blob's content language.
        content_md5:
            Set the blob's MD5 hash.
        cache_control:
            Sets the blob's cache control.
        metadata:
            A dict containing name, value for metadata.
        '''
        _validate_not_none('share_name', share_name)
        _validate_not_none('file_name', file_name)
        _validate_not_none('text', text)

        if not isinstance(text, bytes):
            _validate_not_none('encoding', encoding)
            text = text.encode(encoding)

        self.create_file_from_bytes(
            share_name, directory_name, file_name, text, 0,
            len(text), content_type, content_encoding,
            content_language, content_md5, cache_control,
            metadata)

    def create_file_from_bytes(
        self, share_name, directory_name, file_name, file,
        index=0, count=None, content_type=None,
        content_encoding=None, content_language=None,
        content_md5=None, cache_control=None, metadata=None,
        progress_callback=None, max_connections=1, max_retries=5,
        retry_wait=1.0):
        '''
        Creates a new page file from an array of bytes, or updates the content
        of an existing page file, with automatic chunking and progress
        notifications.

        share_name:
            Name of existing share.
        directory_name:
            The path to the directory.
        file_name:
            Name of file to create or update.
        file:
            Content of file as an array of bytes.
        index:
            Start index in the array of bytes.
        count:
            Number of bytes to upload. Set to None or negative value to upload
            all bytes starting from index.
        content_type:
            Set the file's content type.
        content_encoding:
            Set the file's content encoding.
        content_language:
            Set the file's content language.
        content_md5:
            Set the file's MD5 hash.
        cache_control:
            Sets the file's cache control.
        metadata:
            A dict containing name, value for metadata.
        progress_callback:
            Callback for progress with signature function(current, total) where
            current is the number of bytes transfered so far, and total is the
            size of the file, or None if the total size is unknown.
        max_connections:
            Maximum number of parallel connections to use when the file size
            exceeds 64MB.
            Set to 1 to upload the file chunks sequentially.
            Set to 2 or more to upload the file chunks in parallel. This uses
            more system resources but will upload faster.
        max_retries:
            Number of times to retry upload of file chunk if an error occurs.
        retry_wait:
            Sleep time in secs between retries.
        '''
        _validate_not_none('share_name', share_name)
        _validate_not_none('file_name', file_name)
        _validate_not_none('file', file)
        _validate_type_bytes('file', file)

        if index < 0:
            raise TypeError(_ERROR_VALUE_NEGATIVE.format('index'))

        if count is None or count < 0:
            count = len(file) - index

        stream = BytesIO(file)
        stream.seek(index)

        self.create_file_from_stream(
            share_name, directory_name, file_name, stream, count,
            content_type, content_encoding, content_language,
            content_md5, cache_control, metadata,
            progress_callback, max_connections, max_retries,
            retry_wait)

    def create_file_from_stream(
        self, share_name, directory_name, file_name, stream, count,
        content_type=None, content_encoding=None, content_language=None,
        content_md5=None, cache_control=None, metadata=None,
        progress_callback=None, max_connections=1, max_retries=5,
        retry_wait=1.0):
        '''
        Creates a new page file from a file/stream, or updates the content of an
        existing page file, with automatic chunking and progress notifications.

        share_name:
            Name of existing share.
        directory_name:
            The path to the directory.
        file_name:
            Name of file to create or update.
        stream:
            Opened file/stream to upload as the file content.
        count:
            Number of bytes to read from the stream. This is required, a page
            file cannot be created if the count is unknown.
        content_type:
            Set the file's content type.
        content_encoding:
            Set the file's content encoding.
        content_language:
            Set the file's content language.
        content_md5:
            Set the file's MD5 hash.
        cache_control:
            Sets the file's cache control.
        metadata:
            A dict containing name, value for metadata.
        progress_callback:
            Callback for progress with signature function(current, total) where
            current is the number of bytes transfered so far, and total is the
            size of the file, or None if the total size is unknown.
        max_connections:
            Maximum number of parallel connections to use when the file size
            exceeds 64MB.
            Set to 1 to upload the file chunks sequentially.
            Set to 2 or more to upload the file chunks in parallel. This uses
            more system resources but will upload faster.
            Note that parallel upload requires the stream to be seekable.
        max_retries:
            Number of times to retry upload of file chunk if an error occurs.
        retry_wait:
            Sleep time in secs between retries.
        '''
        _validate_not_none('share_name', share_name)
        _validate_not_none('file_name', file_name)
        _validate_not_none('stream', stream)
        _validate_not_none('count', count)

        if count < 0:
            raise TypeError(_ERROR_VALUE_NEGATIVE.format('count'))

        self.create_file(
            share_name,
            directory_name,
            file_name,
            count,
            content_type,
            content_encoding,
            content_language,
            content_md5,
            cache_control,
            metadata
        )

        _upload_file_chunks(
            self,
            share_name,
            directory_name,
            file_name,
            count,
            self._FILE_MAX_CHUNK_DATA_SIZE,
            stream,
            max_connections,
            max_retries,
            retry_wait,
            progress_callback,
        )

    def get_file(self, share_name, directory_name, file_name, byte_range=None, 
                 range_get_content_md5=None):
        '''
        Reads or downloads a file from the system, including its metadata and
        properties.

        See get_file_to_* for high level functions that handle the download
        of large files with automatic chunking and progress notifications.

        share_name:
            Name of existing share.
        directory_name:
            The path to the directory.
        file_name:
            Name of existing file.
        byte_range:
            Return only the bytes of the file in the specified range.
        range_get_content_md5:
            When this header is set to true and specified together
            with the Range header, the service returns the MD5 hash for the
            range, as long as the range is less than or equal to 4 MB in size.
        '''
        _validate_not_none('share_name', share_name)
        _validate_not_none('file_name', file_name)
        request = HTTPRequest()
        request.method = 'GET'
        request.host = self._get_host()
        request.path = '/' + _str(share_name)
        if directory_name is not None:
            request.path += '/' + _str(directory_name)
        request.path += '/' + _str(file_name) + ''
        request.headers = [
            ('x-ms-range', _str_or_none(byte_range)),
            ('x-ms-range-get-content-md5',
             _str_or_none(range_get_content_md5))
        ]
        request.path, request.query = _update_request_uri_query_local_storage(
            request, self.use_local_storage)
        request.headers = _update_storage_file_header(
            request, self.authentication)
        response = self._perform_request(request, None)

        return _create_file_result(response)

    def get_file_to_path(self, share_name, directory_name, file_name, file_path,
                         open_mode='wb', progress_callback=None,
                         max_connections=1, max_retries=5, retry_wait=1.0):
        '''
        Downloads a file to a file path, with automatic chunking and progress
        notifications.

        share_name:
            Name of existing share.
        directory_name:
            The path to the directory.
        file_name:
            Name of existing file.
        file_path:
            Path of file to write to.
        open_mode:
            Mode to use when opening the file.
        progress_callback:
            Callback for progress with signature function(current, total) where
            current is the number of bytes transfered so far, and total is the
            size of the file.
        max_connections:
            Maximum number of parallel connections to use when the file size
            exceeds 64MB.
            Set to 1 to download the file chunks sequentially.
            Set to 2 or more to download the file chunks in parallel. This uses
            more system resources but will download faster.
        max_retries:
            Number of times to retry download of file chunk if an error occurs.
        retry_wait:
            Sleep time in secs between retries.
        '''
        _validate_not_none('share_name', share_name)
        _validate_not_none('file_name', file_name)
        _validate_not_none('file_path', file_path)
        _validate_not_none('open_mode', open_mode)

        with open(file_path, open_mode) as stream:
            self.get_file_to_stream(
                share_name, directory_name, file_name, stream,
                progress_callback, max_connections, max_retries,
                retry_wait)

    def get_file_to_stream(
        self, share_name, directory_name, file_name, stream,
        progress_callback=None, max_connections=1, max_retries=5,
        retry_wait=1.0):
        '''
        Downloads a file to a file/stream, with automatic chunking and progress
        notifications.

        share_name:
            Name of existing share.
        directory_name:
            The path to the directory.
        file_name:
            Name of existing file.
        stream:
            Opened file/stream to write to.
        progress_callback:
            Callback for progress with signature function(current, total) where
            current is the number of bytes transfered so far, and total is the
            size of the file.
        max_connections:
            Maximum number of parallel connections to use when the file size
            exceeds 64MB.
            Set to 1 to download the file chunks sequentially.
            Set to 2 or more to download the file chunks in parallel. This uses
            more system resources but will download faster.
            Note that parallel download requires the stream to be seekable.
        max_retries:
            Number of times to retry download of file chunk if an error occurs.
        retry_wait:
            Sleep time in secs between retries.
        '''
        _validate_not_none('share_name', share_name)
        _validate_not_none('file_name', file_name)
        _validate_not_none('stream', stream)

        props = self.get_file_properties(share_name, directory_name, file_name)
        file_size = int(props['content-length'])

        if file_size < self._FILE_MAX_DATA_SIZE:
            if progress_callback:
                progress_callback(0, file_size)

            data = self.get_file(share_name, directory_name,
                                 file_name)

            stream.write(data)

            if progress_callback:
                progress_callback(file_size, file_size)
        else:
            _download_file_chunks(
                self,
                share_name,
                directory_name,
                file_name,
                file_size,
                self._FILE_MAX_CHUNK_DATA_SIZE,
                stream,
                max_connections,
                max_retries,
                retry_wait,
                progress_callback
            )

    def get_file_to_bytes(self, share_name, directory_name, file_name, progress_callback=None,
                          max_connections=1, max_retries=5, retry_wait=1.0):
        '''
        Downloads a file as an array of bytes, with automatic chunking and
        progress notifications.

        share_name:
            Name of existing share.
        directory_name:
            The path to the directory.
        file_name:
            Name of existing file.
        progress_callback:
            Callback for progress with signature function(current, total) where
            current is the number of bytes transfered so far, and total is the
            size of the file.
        max_connections:
            Maximum number of parallel connections to use when the file size
            exceeds 64MB.
            Set to 1 to download the file chunks sequentially.
            Set to 2 or more to download the file chunks in parallel. This uses
            more system resources but will download faster.
        max_retries:
            Number of times to retry download of file chunk if an error occurs.
        retry_wait:
            Sleep time in secs between retries.
        '''
        _validate_not_none('share_name', share_name)
        _validate_not_none('file_name', file_name)

        stream = BytesIO()
        self.get_file_to_stream(share_name,
                              directory_name,
                              file_name,
                              stream,
                              progress_callback,
                              max_connections,
                              max_retries,
                              retry_wait)

        return stream.getvalue()

    def get_file_to_text(
        self, share_name, directory_name, file_name, encoding='utf-8',
        progress_callback=None, max_connections=1, max_retries=5,
        retry_wait=1.0):
        '''
        Downloads a file as unicode text, with automatic chunking and progress
        notifications.

        share_name:
            Name of existing share.
        directory_name:
            The path to the directory.
        file_name:
            Name of existing file.
        encoding:
            Python encoding to use when decoding the file data.
        progress_callback:
            Callback for progress with signature function(current, total) where
            current is the number of bytes transfered so far, and total is the
            size of the file.
        max_connections:
            Maximum number of parallel connections to use when the file size
            exceeds 64MB.
            Set to 1 to download the file chunks sequentially.
            Set to 2 or more to download the file chunks in parallel. This uses
            more system resources but will download faster.
        max_retries:
            Number of times to retry download of file chunk if an error occurs.
        retry_wait:
            Sleep time in secs between retries.
        '''
        _validate_not_none('share_name', share_name)
        _validate_not_none('file_name', file_name)
        _validate_not_none('encoding', encoding)

        result = self.get_file_to_bytes(share_name,
                                        directory_name,
                                        file_name,
                                        progress_callback,
                                        max_connections,
                                        max_retries,
                                        retry_wait)

        return result.decode(encoding)

    def update_range(self, share_name, directory_name, file_name, data, 
                     byte_range, content_md5=None):
        '''
        Writes the bytes specified by the request body into the specified range.
         
        share_name:
            Name of existing share.
        directory_name:
            The path to the directory.
        file_name:
            Name of existing file.
        data:
            Content of the range.
        byte_range:
            Specifies the range of bytes to be written. Both the start and end 
            of the range must be specified. The range can be up to 4 MB in size.
            The byte range must be specified in the following format: 
            bytes=startByte-endByte (e.g. "bytes=0-1024"). 
        content_md5:
            An MD5 hash of the range content. This hash is used to
            verify the integrity of the range during transport. When this header
            is specified, the storage service compares the hash of the content
            that has arrived with the header value that was sent. If the two
            hashes do not match, the operation will fail with error code 400
            (Bad Request).
        '''
        _validate_not_none('share_name', share_name)
        _validate_not_none('file_name', file_name)
        _validate_not_none('data', data)
        _validate_not_none('x_ms_range', byte_range)
        request = HTTPRequest()
        request.method = 'PUT'
        request.host = self._get_host()
        request.path = '/' + _str(share_name)
        if directory_name is not None:
            request.path += '/' + _str(directory_name)
        request.path += '/' + _str(file_name) + '?comp=range'
        request.headers = [
            ('x-ms-range', _str_or_none(byte_range)),
            ('Content-MD5', _str_or_none(content_md5)),
            ('x-ms-write', 'update'),
        ]
        request.body = _get_request_body_bytes_only('data', data)
        request.path, request.query = _update_request_uri_query_local_storage(
            request, self.use_local_storage)
        request.headers = _update_storage_file_header(
            request, self.authentication)
        self._perform_request(request)

    def clear_range(self, share_name, directory_name, file_name, byte_range):
        '''
        Clears the specified range and releases the space used in storage for 
        that range.
         
        share_name:
            Name of existing share.
        directory_name:
            The path to the directory.
        file_name:
            Name of existing file.
        byte_range:
            Specifies the range of bytes to be cleared. Both the start
            and end of the range must be specified. The range can be up to the 
            value of the file's full size. The byte range must be specified in 
            the following format: bytes=startByte-endByte (e.g. "bytes=0-1024"). 
        '''
        _validate_not_none('share_name', share_name)
        _validate_not_none('file_name', file_name)
        _validate_not_none('x_ms_range', byte_range)
        request = HTTPRequest()
        request.method = 'PUT'
        request.host = self._get_host()
        request.path = '/' + _str(share_name)
        if directory_name is not None:
            request.path += '/' + _str(directory_name)
        request.path += '/' + _str(file_name) + '?comp=range'
        request.headers = [
            ('x-ms-range', _str_or_none(byte_range)),
            ('Content-Length', '0'),
            ('x-ms-write', 'clear'),
        ]
        request.path, request.query = _update_request_uri_query_local_storage(
            request, self.use_local_storage)
        request.headers = _update_storage_file_header(
            request, self.authentication)
        self._perform_request(request)

    def list_ranges(self, share_name, directory_name, file_name, byte_range=None):
        '''
        Retrieves the ranges for a file. If the x-ms-range header is specified 
        on a request, then the service uses the range specified by x-ms-range; 
        otherwise, the range specified by the Range header is used. If both are
        omitted, then all ranges for the file are returned.

        Some File service GET operations support the use of the standard HTTP 
        Range header. Many HTTP clients, including the .NET client library, 
        limit the size of the Range header to a 32-bit integer, and thus its 
        value is limited to a maximum of 4 GB. Since files can be larger than 
        4 GB in size, the File service accepts a custom range header x-ms-range 
        for any operation that takes an HTTP Range header. 

        share_name:
            Name of existing share.
        directory_name:
            The path to the directory.
        file_name:
            Name of existing file.
        byte_range:
            Specifies the range of bytes over which to list ranges, 
            inclusively. Must be in one of these formats:
                bytes=startByte
                bytes=startByte-endByte
        '''
        _validate_not_none('share_name', share_name)
        _validate_not_none('file_name', file_name)
        request = HTTPRequest()
        request.method = 'GET'
        request.host = self._get_host()
        request.path = '/' + _str(share_name)
        if directory_name is not None:
            request.path += '/' + _str(directory_name)
        request.path += '/' + _str(file_name) + '?comp=rangelist'
        request.headers = [
            ('x-ms-range', _str_or_none(byte_range))
        ]
        request.path, request.query = _update_request_uri_query_local_storage(
            request, self.use_local_storage)
        request.headers = _update_storage_file_header(
            request, self.authentication)
        response = self._perform_request(request)

        return _ETreeXmlToObject.parse_simple_list(response, RangeList, Range, "file_ranges")<|MERGE_RESOLUTION|>--- conflicted
+++ resolved
@@ -108,12 +108,7 @@
             http://azure.microsoft.com/en-us/documentation/articles/storage-configure-connection-string/
             for the connection string format.
         request_session:
-<<<<<<< HEAD
-            Session object to use for http requests. If this is
-            specified, it replaces the default use of httplib.
-=======
-            Optional. Session object to use for http requests.
->>>>>>> 09e9f186
+            Session object to use for http requests.
         '''
         if connection_string is not None:
             connection_params = StorageConnectionParameters(connection_string)
